/*********************************************************************
 *
 * Software License Agreement (BSD License)
 *
 *  Copyright (c) 2020 Shivang Patel
 *  All rights reserved.
 *
 *  Redistribution and use in source and binary forms, with or without
 *  modification, are permitted provided that the following conditions
 *  are met:
 *
 *   * Redistributions of source code must retain the above copyright
 *     notice, this list of conditions and the following disclaimer.
 *   * Redistributions in binary form must reproduce the above
 *     copyright notice, this list of conditions and the following
 *     disclaimer in the documentation and/or other materials provided
 *     with the distribution.
 *   * Neither the name of Willow Garage, Inc. nor the names of its
 *     contributors may be used to endorse or promote products derived
 *     from this software without specific prior written permission.
 *
 *  THIS SOFTWARE IS PROVIDED BY THE COPYRIGHT HOLDERS AND CONTRIBUTORS
 *  "AS IS" AND ANY EXPRESS OR IMPLIED WARRANTIES, INCLUDING, BUT NOT
 *  LIMITED TO, THE IMPLIED WARRANTIES OF MERCHANTABILITY AND FITNESS
 *  FOR A PARTICULAR PURPOSE ARE DISCLAIMED. IN NO EVENT SHALL THE
 *  COPYRIGHT OWNER OR CONTRIBUTORS BE LIABLE FOR ANY DIRECT, INDIRECT,
 *  INCIDENTAL, SPECIAL, EXEMPLARY, OR CONSEQUENTIAL DAMAGES (INCLUDING,
 *  BUT NOT LIMITED TO, PROCUREMENT OF SUBSTITUTE GOODS OR SERVICES;
 *  LOSS OF USE, DATA, OR PROFITS; OR BUSINESS INTERRUPTION) HOWEVER
 *  CAUSED AND ON ANY THEORY OF LIABILITY, WHETHER IN CONTRACT, STRICT
 *  LIABILITY, OR TORT (INCLUDING NEGLIGENCE OR OTHERWISE) ARISING IN
 *  ANY WAY OUT OF THE USE OF THIS SOFTWARE, EVEN IF ADVISED OF THE
 *  POSSIBILITY OF SUCH DAMAGE.
 *
 * Author: Shivang Patel
 *
 * Reference tutorial:
 * https://navigation.ros.org/tutorials/docs/writing_new_nav2planner_plugin.html
 *********************************************************************/

#include <cmath>
#include <string>
#include <memory>
#include "nav2_util/node_utils.hpp"
#include "fields2cover.h"

#include "nav2_complete_coverage_planner/complete_coverage_planner.hpp"

namespace nav2_complete_coverage_planner
{

    void CompleteCoverage::configure(
            const rclcpp_lifecycle::LifecycleNode::WeakPtr & parent,
            std::string name, std::shared_ptr<tf2_ros::Buffer> tf,
            std::shared_ptr<nav2_costmap_2d::Costmap2DROS> costmap_ros)
    {
        node_ = parent.lock();
        name_ = name;
        tf_ = tf;
        costmap_ = costmap_ros->getCostmap();
        global_frame_ = costmap_ros->getGlobalFrameID();

        // Parameter initialization
        nav2_util::declare_parameter_if_not_declared(
                node_, name_ + ".interpolation_resolution", rclcpp::ParameterValue(
                    0.1));
        node_->get_parameter(name_ + ".interpolation_resolution", interpolation_resolution_);

        nav2_util::declare_parameter_if_not_declared(
                node_, name_ + ".robot_width", rclcpp::ParameterValue(0.3));
        node_->get_parameter(name_ + ".robot_width", robot_width_);

        nav2_util::declare_parameter_if_not_declared(
                node_, name_ + ".operation_width", rclcpp::ParameterValue(0.3));
        node_->get_parameter(name_ + ".operation_width", operation_width_);

        nav2_util::declare_parameter_if_not_declared(
                node_, name_ + ".min_radius", rclcpp::ParameterValue(0.15));
        node_->get_parameter(name_ + ".min_radius", min_radius_);

        nav2_util::declare_parameter_if_not_declared(
                node_, name_ + ".lin_curve_change", rclcpp::ParameterValue(50.0));
        node_->get_parameter(name_ + ".lin_curve_change", lin_curve_change_);

        nav2_util::declare_parameter_if_not_declared(
                node_, name_ + ".headland_width", rclcpp::ParameterValue(1.0));
        node_->get_parameter(name_ + ".headland_width", headland_width_);


        publisher_ = node_->create_publisher<nav_msgs::msg::Path>("/coverage_path", 10);
    }

    void CompleteCoverage::cleanup()
    {
        RCLCPP_INFO(
                node_->get_logger(), "CleaningUp plugin %s of type CompleteCoverage",
                name_.c_str());
    }

    void CompleteCoverage::activate()
    {
        RCLCPP_INFO(
                node_->get_logger(), "Activating plugin %s of type CompleteCoverage",
                name_.c_str());
    }

    void CompleteCoverage::deactivate()
    {
        RCLCPP_INFO(
                node_->get_logger(), "Deactivating plugin %s of type CompleteCoverage",
                name_.c_str());
    }

    nav_msgs::msg::Path CompleteCoverage::createPlan(
            const geometry_msgs::msg::PoseStamped & start,
            const geometry_msgs::msg::PoseStamped & goal)
    {
        nav_msgs::msg::Path global_path;

        // Checking if the goal and start state is in the global frame
        if (start.header.frame_id != global_frame_) {
            RCLCPP_ERROR(
                    node_->get_logger(), "Planner will only except start position from %s frame",
                    global_frame_.c_str());
            return global_path;
        }

        if (goal.header.frame_id != global_frame_) {
            RCLCPP_INFO(
                    node_->get_logger(), "Planner will only except goal position from %s frame",
                    global_frame_.c_str());
            return global_path;
        }

        std::vector<Point> contour;

        if (!findArea(start, contour) || contour.size() <= 0) {
            RCLCPP_INFO(
                    node_->get_logger(), "Map is not closed or robot is not inside area",
                    global_frame_.c_str());
            return global_path;
        }

        F2CLinearRing ring;

        for (const auto& pt : contour) {
            RCLCPP_INFO(
                    node_->get_logger(), "Point[3]: %lf, %lf", pt.x, pt.y);
            ring.addPoint(pt.x, pt.y);
        }

        F2CCell cell(ring);

        F2CCells cells(cell);

        F2CRobot robot (robot_width_, operation_width_);
        robot.setMinRadius(min_radius_);
        robot.linear_curv_change = lin_curve_change_;

        f2c::obj::NSwath n_swath_obj;
        f2c::sg::BruteForce bf_sw_gen_nswath;

        f2c::hg::ConstHL const_hl;
        F2CCells no_hl = const_hl.generateHeadlands(cells, headland_width_);

        F2CSwaths swaths_bf_nswath = bf_sw_gen_nswath.generateBestSwaths(n_swath_obj, robot.op_width, no_hl.getGeometry(0));

        f2c::rp::BoustrophedonOrder boustrophedon_sorter;
        F2CSwaths boustrophedon_swaths = boustrophedon_sorter.genSortedSwaths(swaths_bf_nswath);

        f2c::pp::PathPlanning path_planner;

        f2c::pp::DubinsCurvesCC dubins_cc;
        F2CPath path_dubins_cc = path_planner.searchBestPath(robot, boustrophedon_swaths, dubins_cc);

        global_path.poses.clear();
        global_path.header.stamp = node_->now();
        global_path.header.frame_id = global_frame_;

        f2c::types::PathSectionType prevType = path_dubins_cc.states[0].type;


        for(const auto& state : path_dubins_cc.states) {
            F2CPoint point = state.point;
            geometry_msgs::msg::PoseStamped pose;
            pose.pose.position.x = point.getX();
            pose.pose.position.y = point.getY();
            pose.pose.position.z = 0;
            pose.pose.orientation.x = 0.0;
            pose.pose.orientation.y = 0.0;
            pose.pose.orientation.z = 0.0;
            pose.pose.orientation.w = 1.0;
            pose.header.stamp = node_->now();
            pose.header.frame_id = global_frame_;

            if(global_path.poses.size() > 0) {
                if(prevType == f2c::types::PathSectionType::SWATH && state.type == f2c::types::PathSectionType::SWATH) {
                    std::vector<geometry_msgs::msg::PoseStamped> vec = straightLine(global_path.poses.back(), pose);
                    global_path.poses.insert(global_path.poses.end(), vec.begin(), vec.end());
                }
            }

            global_path.poses.push_back(pose);
            prevType = state.type;
        }
        RCLCPP_WARN(node_->get_logger(), "Number of Poses: %ld", global_path.poses.size());

        publisher_->publish(global_path);

        return global_path;
    }

    std::vector<geometry_msgs::msg::PoseStamped> CompleteCoverage::straightLine( const geometry_msgs::msg::PoseStamped & start, const geometry_msgs::msg::PoseStamped & goal) {
        std::vector<geometry_msgs::msg::PoseStamped> poses;
        // calculating the number of loops for current value of interpolation_resolution_
        int total_number_of_loop = std::hypot(
                goal.pose.position.x - start.pose.position.x,
                goal.pose.position.y - start.pose.position.y) /
            interpolation_resolution_;
        double x_increment = (goal.pose.position.x - start.pose.position.x) / total_number_of_loop;
        double y_increment = (goal.pose.position.y - start.pose.position.y) / total_number_of_loop;

        for (int i = 0; i < total_number_of_loop; ++i) {
            geometry_msgs::msg::PoseStamped pose;
            pose.pose.position.x = start.pose.position.x + x_increment * i;
            pose.pose.position.y = start.pose.position.y + y_increment * i;
            pose.pose.position.z = 0.0;
            pose.pose.orientation.x = 0.0;
            pose.pose.orientation.y = 0.0;
            pose.pose.orientation.z = 0.0;
            pose.pose.orientation.w = 1.0;
            pose.header.stamp = node_->now();
            pose.header.frame_id = global_frame_;
            poses.push_back(pose);
        }

        geometry_msgs::msg::PoseStamped goal_pose = goal;
        poses.push_back(goal_pose);
        return poses;
    }

    std::vector<cv::Point> CompleteCoverage::findSmallestContour_(
            const std::vector<std::vector<cv::Point>> &contours,
            const std::vector<cv::Vec4i> &hierarchy,
            cv::Point robotPoint,
            int idx = 0,
            double min_area = std::numeric_limits<double>::max()) {

        std::vector<cv::Point> smallest_contour;

        // hierarchy[0][0] will be the outermost parent contours
        // hierarchy is an array of [next, previous, child, parent]
        // where next is the next contour at same hierarchy.
        // So, we loop through outer contours and find one that contains
        // the robot.  Then, we look through that contours children
        // for the smallest child.
        for(; idx>=0; idx=hierarchy[idx][0]) { // Siblings
            if (cv::pointPolygonTest(contours[idx], robotPoint, false) > 0) {
                RCLCPP_INFO(
                        node_->get_logger(), "Robot in contour");
<<<<<<< HEAD
		    double area = cv::contourArea(contours[idx]);
=======
	        double area = cv::contourArea(contours[idx]);
>>>>>>> 3aee09ae
                if(contours[idx].size() <= 0) {
                    continue;
                }

                if (area < min_area) {
                    min_area = area;
                    smallest_contour = contours[idx];
                }

                if(hierarchy[idx][2] >= 0) { // children
                    std::vector<cv::Point> child_contour =
                        findSmallestContour_(contours,
                                hierarchy,
                                robotPoint,
                                hierarchy[idx][2],
                                min_area);

                    double child_area = cv::contourArea(child_contour);

                    if (child_area < min_area) {
                        min_area = child_area;
                        smallest_contour = child_contour;
                    }
                }
            }
        }
        return smallest_contour;
    }

    bool CompleteCoverage::findArea(
            const geometry_msgs::msg::PoseStamped &start,
            std::vector<Point>& output) {
        unsigned char* charMap = costmap_->getCharMap();
        unsigned int width = costmap_->getSizeInCellsX();
        unsigned int height = costmap_->getSizeInCellsY();

        RCLCPP_INFO(
                node_->get_logger(), "Prior to creatin costmapMat");
        cv::Mat costmapMat(cv::Size(width, height), CV_8U, charMap);
        //Threshold? Invert?
        RCLCPP_INFO(
                node_->get_logger(), "After to creating costmapMat");

        std::vector<std::vector<cv::Point>> contours;
        std::vector<cv::Vec4i> hierarchy;
        cv::findContours(costmapMat, contours, hierarchy, cv::RETR_TREE, cv::CHAIN_APPROX_SIMPLE);

        RCLCPP_INFO(
                node_->get_logger(), "Size of contours: %d", contours.size());


        unsigned int mx, my;
        costmap_->worldToMap(start.pose.position.x, start.pose.position.y, mx, my);
        cv::Point robotPoint(mx, my);

        RCLCPP_INFO(
                node_->get_logger(), "Robot at: %d %d",mx, my);
        std::vector<cv::Point> smallest_contour = findSmallestContour_(
                                                    contours,
                                                    hierarchy,
                                                    robotPoint);
        RCLCPP_INFO(
                node_->get_logger(), "After to calling find smallest contour");

        if (smallest_contour.size() > 0) {
            RCLCPP_INFO(node_->get_logger(), "Prior to simplifying:");

            for(auto& point : smallest_contour) {
                RCLCPP_INFO(
                        node_->get_logger(), "Point[1]: %d %d", point.x, point.y);
            }

            double epsilon = 0.0;
            std::vector<cv::Point> approx;
            cv::approxPolyDP(cv::Mat(smallest_contour), approx, epsilon, true);

            for (auto& pt : approx) {
                double wx, wy;
                costmap_->mapToWorld(pt.x, pt.y, wx, wy);
                output.push_back({wx, wy});
            }
            output.push_back(output[0]);

            return true;
        }
        return false;
    }

}  // namespace nav2_complete_coverage_planner

#include "pluginlib/class_list_macros.hpp"
PLUGINLIB_EXPORT_CLASS(nav2_complete_coverage_planner::CompleteCoverage, nav2_core::GlobalPlanner)<|MERGE_RESOLUTION|>--- conflicted
+++ resolved
@@ -258,11 +258,7 @@
             if (cv::pointPolygonTest(contours[idx], robotPoint, false) > 0) {
                 RCLCPP_INFO(
                         node_->get_logger(), "Robot in contour");
-<<<<<<< HEAD
-		    double area = cv::contourArea(contours[idx]);
-=======
 	        double area = cv::contourArea(contours[idx]);
->>>>>>> 3aee09ae
                 if(contours[idx].size() <= 0) {
                     continue;
                 }
